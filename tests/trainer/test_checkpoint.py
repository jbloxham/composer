--- conflicted
+++ resolved
@@ -321,18 +321,11 @@
             mosaic_trainer_hparams.deterministic_mode = False
             if model_name is not None:
                 pytest.skip(
-<<<<<<< HEAD
-                    textwrap.dedent(f"""Skipping test since deterministic mode is required for
-                    non-trivial models, but deterministic mode isn't compatible with deepspeed
-                    zero stage {zero_stage}"""))
-        mosaic_trainer_hparams.deepspeed = {"zero_stage": zero_stage}
-=======
                     textwrap.dedent(f"""\
                         Skipping test since deterministic mode is required for
                         non-trivial models, but deterministic mode isn't compatible with deepsped
                         zero stage {zero_stage}"""))
-        mosaic_trainer_hparams.deepspeed = DeepSpeedHparams(zero_stage=zero_stage,)
->>>>>>> 820ec9b6
+        mosaic_trainer_hparams.deepspeed = {"zero_stage": zero_stage}
 
     checkpoint_a_folder = "first"
     mosaic_trainer_hparams.save_checkpoint = CheckpointSaverHparams(
