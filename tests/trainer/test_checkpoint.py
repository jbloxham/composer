--- conflicted
+++ resolved
@@ -325,11 +325,7 @@
                         Skipping test since deterministic mode is required for
                         non-trivial models, but deterministic mode isn't compatible with deepsped
                         zero stage {zero_stage}"""))
-<<<<<<< HEAD
-        composer_trainer_hparams.deepspeed = DeepSpeedHparams(zero_stage=zero_stage,)
-=======
-        mosaic_trainer_hparams.deepspeed = {"zero_stage": zero_stage}
->>>>>>> 699c557a
+        composer_trainer_hparams.deepspeed = {"zero_stage": zero_stage}
 
     checkpoint_a_folder = "first"
     composer_trainer_hparams.save_checkpoint = CheckpointSaverHparams(
