# Copyright 2021 MosaicML. All Rights Reserved.

import logging
import os
import random
import warnings
from typing import Any, Dict, Optional
import re

import numpy as np
import torch
import yaml
from deepspeed.runtime.engine import DeepSpeedEngine

from composer.core import Event, State
from composer.core.types import StateDict
from composer.trainer.devices.device import Device
from composer.utils import ddp, seed_all

log = logging.getLogger(__name__)


def parse_checkpoint_filepath(checkpoint_filepath: str):
    """Parse a checkpoint filepath to obtain the root checkpoints folder and the checkpoint tag.
    
    The checkpoint tag, in this case, is just the name of a subdirectory within the root checkpoints
    folder.

    If a checkpoint file is provided, we assume the encompassing directory should be parsed instead.
    """

    folder, tag = os.path.split(checkpoint_filepath)
    if tag.endswith(".pt"):
        folder, tag = os.path.split(folder)

    return folder, tag
    

def get_mosaic_checkpoint_filepath(checkpoint_folder: str, checkpoint_tag: str):
    return os.path.join(checkpoint_folder, checkpoint_tag, "mosaic_states.pt")


class CheckpointLoader:
    """Manager for initializing state and restoring RNG state from existing checkpoints.

    Args:
        checkpoint_filepath (str): The path to an existing checkpoint file.
        load_weights_only (bool): Whether to only restore the weights from the checkpoint without restoring the associated state.
        strict_model_weights (bool): Whether to force that the checkpointed weights must exactly match the model weights.
    """

<<<<<<< HEAD
    def __init__(self, checkpoint_filepath: str):
        self.checkpoint_filepath = checkpoint_filepath
        self.checkpoint_folder, self.checkpoint_tag = parse_checkpoint_filepath(checkpoint_filepath)
        mosaic_checkpoint_filepath = get_mosaic_checkpoint_filepath(self.checkpoint_folder, self.checkpoint_tag)

        self.state_dict = torch.load(mosaic_checkpoint_filepath, map_location='cpu')
=======
    def __init__(self, checkpoint_filepath: str, load_weights_only: bool = False, strict_model_weights: bool = False):
        self.state_dict = torch.load(checkpoint_filepath, map_location='cpu')
        self.load_weights_only = load_weights_only
        self.strict_model_weights = strict_model_weights
>>>>>>> 2907bf03
        self.checkpoint_rng_state = None

    def load_checkpoint(self, state: State):
        """Initialize state from the loaded checkpoint's data.

        Args:
            state (`~composer.core.State`): The state to load the checkpoint into.

        Returns:
            The seed that was loaded from the checkpoint if it exists otherwise `None`.
        """

<<<<<<< HEAD
        state.load_state_dict(self.state_dict["state"])
        self.checkpoint_rng_state = self._get_checkpoint_rng_state(self.state_dict["rng"])

        if isinstance(state.model, DeepSpeedEngine):
            load_path, _ = state.model.load_checkpoint(self.checkpoint_folder, self.checkpoint_tag)
            if load_path is None:
                raise RuntimeError(f"Failed to load DeepSpeed checkpoint from {self.checkpoint_filepath}")

        if "seed" in self.state_dict:
            world_size = ddp.get_world_size()
            checkpointed_world_size = len(self.state_dict["seed"])
            if world_size != checkpointed_world_size:
                warnings.warn(f"Current world size {world_size} does not match the checkpointed world size "
                              f"{checkpointed_world_size}. The seed will not be restored.")
                return
            seed_to_restore = self.state_dict["seed"][ddp.get_global_rank()]
            seed_all(seed_to_restore)
            return seed_to_restore
=======
        if self.load_weights_only:
            state.load_model_state(self.state_dict['state'], strict=self.strict_model_weights)
        else:
            state.load_state_dict(self.state_dict["state"])
            self.checkpoint_rng_state = self._get_checkpoint_rng_state(state, self.state_dict["rng"])

            if "seed" in self.state_dict:
                world_size = ddp.get_world_size()
                checkpointed_world_size = len(self.state_dict["seed"])
                if world_size != checkpointed_world_size:
                    warnings.warn(f"Current world size {world_size} does not match the checkpointed world size "
                                  f"{checkpointed_world_size}. The seed will not be restored.")
                    return
                seed_to_restore = self.state_dict["seed"][ddp.get_global_rank()]
                seed_all(seed_to_restore)
                return seed_to_restore
>>>>>>> 2907bf03

    def restore_checkpoint_rng_state(self, device: Device):
        """Restore the state of all RNG objects in this context from the loaded checkpoint's data.
        """

        if self.checkpoint_rng_state is None:
            return

        assert ddp.get_world_size() == len(
            self.checkpoint_rng_state['torch']
        ), f"invariant violation: if the rng state is being restored, then" \
            "the world size should be the same as in the checkpoint."

        torch.set_rng_state(self.checkpoint_rng_state['torch'][ddp.get_global_rank()])
        device.load_state_dict(self.checkpoint_rng_state['device'][ddp.get_global_rank()])
        random.setstate(self.checkpoint_rng_state['python'][ddp.get_global_rank()])
        np.random.set_state(self.checkpoint_rng_state['numpy'][ddp.get_global_rank()])

        self.checkpoint_rng_state = None

    def _get_checkpoint_rng_state(self, checkpoint_rng_state: StateDict) -> Optional[StateDict]:
        original_world_size = len(checkpoint_rng_state["torch"])
        if original_world_size == ddp.get_world_size():
            return checkpoint_rng_state
        else:
            warnings.warn(f"The checkpoint was created with world_size({original_world_size}), "
                          f"which differs from the current world_size({ddp.get_world_size()})."
                          f"RNG state will not be restored.")


class CheckpointSaver:
    """Manager for saving state to checkpoint files.

    Args:
        checkpoint_folder (str): The path to store checkpoints in.
        checkpoint_interval (int): The amount of time units to wait between checkpoints.
        checkpoint_interval_unit (str): The unit (`"ep"` or `"it"`) that
            `checkpoint_interval` should be measured in.
    """

    def __init__(self, checkpoint_folder: str, checkpoint_interval: int, checkpoint_interval_unit: str):
        if checkpoint_interval_unit.lower() == "ep":
            self.save_event = Event.EPOCH_END
        elif checkpoint_interval_unit.lower() == "it":
            self.save_event = Event.BATCH_END
        else:
            raise ValueError(f"Unknown checkpointing interval: {checkpoint_interval_unit}")
        self.checkpoint_folder = checkpoint_folder
        self.save_interval = checkpoint_interval

    def should_checkpoint(self, state: State, event: Event) -> bool:
        """Given the current state and event, determine whether a checkpoint needs to be created.

        Args:
            state (State): The current State of the trainer.
            event (Event): The current Event being executed.
        """

        if event != self.save_event:
            return False
        if self.save_event == Event.EPOCH_END:
            return state.epoch % self.save_interval == 0
        if self.save_event == Event.BATCH_END:
            return state.step % self.save_interval == 0
        return False

    def save_checkpoint(self, state: State, seed: int, device: Device, config: Optional[Dict[str, Any]] = None) -> None:
        """Save the current state to a a new checkpoint file.

        Args:
            state (State): The current State of the trainer.
            seed (int): The seed used for random number generation.
            device (Device): The Device in use by this process.
            ddp (DDP): The DDP engine in use by this trainer.
            config (Optional[Dict[str, Any]]): The hparams used to initialize this trainer, if any.
        """
        state_dict = {
            'rng': self._get_rng_state(device=device),  # stored across all ranks
            'seed': ddp.all_gather_object(seed),
        }

        if self.save_event == Event.EPOCH_END:
            tag = f"ep{state.epoch}"
        elif self.save_event == Event.BATCH_END:
            tag = f"it{state.step}"
        else:
            raise ValueError(f"Invalid checkpoint event: {self.save_event}")

        if isinstance(state.model, DeepSpeedEngine):
            state.model.save_checkpoint(self.checkpoint_folder, tag)

        if ddp.get_global_rank() != 0:
            # only rank 0 saves checkpoints
            # Need the check down here so all the DDP syncs will work for generating the checkpoint

            # Sync before exiting so that even the non rank 0 processes cannot exit before the
            # checkpoint has been saved.
            ddp.barrier()
            return

        # we add the state only on rank 0 since other processes don't have loggers to serialize
        state_dict['state'] = state.state_dict()  # should be the same across all ranks. per-rank state not stored

        if config:
            hparams_path = os.path.join(self.checkpoint_folder, "hparams.yaml")
            os.makedirs(self.checkpoint_folder, mode=0o775, exist_ok=True)
            config_yaml_str = yaml.dump(config)
            try:
                with open(hparams_path, "x") as f:
                    # Storing the config (ex. hparams) in a separate file so they can be modified before resuming
                    f.write(config_yaml_str)
            except FileExistsError as e:
                with open(hparams_path, "r") as f:
                    # comparing the parsed hparams to ignore whitespace and formatting differences
                    if yaml.safe_load(config_yaml_str) != yaml.safe_load(f):
                        raise RuntimeError(f"The hparams in the existing checkpoint folder {self.checkpoint_folder} "
                                           "differ from those being used in the current training run. "
                                           "Please specify a new checkpoint folder.") from e
        checkpoint_filepath = get_mosaic_checkpoint_filepath(self.checkpoint_folder, tag)
        if not os.path.exists(os.path.join(self.checkpoint_folder, tag)):
            os.makedirs(os.path.join(self.checkpoint_folder, tag))
        with open(checkpoint_filepath, 'xb') as f:
            torch.save(state_dict, f)
        log.info(f'Trainer checkpoint saved to {checkpoint_filepath}')

        # Sync with the non rank 0 processes, which are still waiting to return
        ddp.barrier()

    def _get_rng_state(self, device: Device) -> StateDict:
        rng_state = {
            "python": ddp.all_gather_object(random.getstate()),
            "numpy": ddp.all_gather_object(np.random.get_state()),
            "torch": ddp.all_gather_object(torch.random.get_rng_state()),
            "device": ddp.all_gather_object(device.state_dict()),
        }
        # casting the state dict as on non-rank-0, entries will be None-like
        return rng_state<|MERGE_RESOLUTION|>--- conflicted
+++ resolved
@@ -49,19 +49,15 @@
         strict_model_weights (bool): Whether to force that the checkpointed weights must exactly match the model weights.
     """
 
-<<<<<<< HEAD
-    def __init__(self, checkpoint_filepath: str):
+    def __init__(self, checkpoint_filepath: str, load_weights_only: bool = False, strict_model_weights: bool = False):
         self.checkpoint_filepath = checkpoint_filepath
+        self.load_weights_only = load_weights_only
+        self.strict_model_weights = strict_model_weights
+
         self.checkpoint_folder, self.checkpoint_tag = parse_checkpoint_filepath(checkpoint_filepath)
         mosaic_checkpoint_filepath = get_mosaic_checkpoint_filepath(self.checkpoint_folder, self.checkpoint_tag)
 
         self.state_dict = torch.load(mosaic_checkpoint_filepath, map_location='cpu')
-=======
-    def __init__(self, checkpoint_filepath: str, load_weights_only: bool = False, strict_model_weights: bool = False):
-        self.state_dict = torch.load(checkpoint_filepath, map_location='cpu')
-        self.load_weights_only = load_weights_only
-        self.strict_model_weights = strict_model_weights
->>>>>>> 2907bf03
         self.checkpoint_rng_state = None
 
     def load_checkpoint(self, state: State):
@@ -74,43 +70,30 @@
             The seed that was loaded from the checkpoint if it exists otherwise `None`.
         """
 
-<<<<<<< HEAD
-        state.load_state_dict(self.state_dict["state"])
-        self.checkpoint_rng_state = self._get_checkpoint_rng_state(self.state_dict["rng"])
-
-        if isinstance(state.model, DeepSpeedEngine):
-            load_path, _ = state.model.load_checkpoint(self.checkpoint_folder, self.checkpoint_tag)
-            if load_path is None:
-                raise RuntimeError(f"Failed to load DeepSpeed checkpoint from {self.checkpoint_filepath}")
-
-        if "seed" in self.state_dict:
-            world_size = ddp.get_world_size()
-            checkpointed_world_size = len(self.state_dict["seed"])
-            if world_size != checkpointed_world_size:
-                warnings.warn(f"Current world size {world_size} does not match the checkpointed world size "
-                              f"{checkpointed_world_size}. The seed will not be restored.")
-                return
-            seed_to_restore = self.state_dict["seed"][ddp.get_global_rank()]
-            seed_all(seed_to_restore)
-            return seed_to_restore
-=======
+        seed_to_restore = None
+
         if self.load_weights_only:
             state.load_model_state(self.state_dict['state'], strict=self.strict_model_weights)
         else:
             state.load_state_dict(self.state_dict["state"])
-            self.checkpoint_rng_state = self._get_checkpoint_rng_state(state, self.state_dict["rng"])
+            self.checkpoint_rng_state = self._get_checkpoint_rng_state(self.state_dict["rng"])
 
             if "seed" in self.state_dict:
                 world_size = ddp.get_world_size()
                 checkpointed_world_size = len(self.state_dict["seed"])
                 if world_size != checkpointed_world_size:
                     warnings.warn(f"Current world size {world_size} does not match the checkpointed world size "
-                                  f"{checkpointed_world_size}. The seed will not be restored.")
-                    return
-                seed_to_restore = self.state_dict["seed"][ddp.get_global_rank()]
-                seed_all(seed_to_restore)
-                return seed_to_restore
->>>>>>> 2907bf03
+                                f"{checkpointed_world_size}. The seed will not be restored.")
+                else:
+                    seed_to_restore = self.state_dict["seed"][ddp.get_global_rank()]
+                    seed_all(seed_to_restore)
+
+        if state.model.__class__.__qualname__ == 'DeepSpeedEngine':
+            load_path, _ = state.model.load_checkpoint(self.checkpoint_folder, self.checkpoint_tag)
+            if load_path is None:
+                raise RuntimeError(f"Failed to load DeepSpeed checkpoint from {self.checkpoint_filepath}")
+
+        return seed_to_restore
 
     def restore_checkpoint_rng_state(self, device: Device):
         """Restore the state of all RNG objects in this context from the loaded checkpoint's data.
