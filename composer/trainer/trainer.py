--- conflicted
+++ resolved
@@ -59,12 +59,7 @@
             or dict of :class:`DataSpec` kwargs for the training data.
         eval_dataloader (DataLoader, DataSpec, or dict): The :class:`DataLoader`, :class:`DataSpec`,
             or dict of :class:`DataSpec` kwargs for the evaluation data.
-<<<<<<< HEAD
-        max_duration (Time or str): The maximum duration to train.
-=======
-        max_duration (Union[str, `~composer.core.Time`]): The maxmimum number amount of Time to train for.
-            See `~composer.core.Time` for details.
->>>>>>> 8c22b319
+        max_duration (Time or str): The maximum duration to train. See `~composer.core.Time` for details.
         algorithms (List[Algorithm], optional): The algorithms to use during training.
             (default: ``[]``)
         optimizers: (Optimizers, optional): The optimizers.
